use curies::Converter;
use linkml_schemaview::identifier::Identifier;
use linkml_schemaview::schemaview::{ClassView, SchemaView, SlotContainerMode, SlotView};
use serde_json::Value as JsonValue;
use std::collections::HashMap;
use std::fs;
use std::path::Path;

pub mod diff;
#[cfg(feature = "python")]
pub mod python;
pub mod turtle;
pub use diff::{diff, patch, Delta};
#[cfg(feature = "python")]
pub use python::*;
#[derive(Debug)]
pub struct LinkMLError(pub String);

impl std::fmt::Display for LinkMLError {
    fn fmt(&self, f: &mut std::fmt::Formatter<'_>) -> std::fmt::Result {
        write!(f, "{}", self.0)
    }
}

impl std::error::Error for LinkMLError {}

pub type LResult<T> = std::result::Result<T, LinkMLError>;

fn path_to_string(path: &[String]) -> String {
    if path.is_empty() {
        "<root>".to_string()
    } else {
        path.join(".")
    }
}

fn alt_names(name: &str) -> Vec<String> {
    let mut v = Vec::new();
    if name.contains('_') {
        v.push(name.replace('_', " "));
    }
    if name.contains(' ') {
        v.push(name.replace(' ', "_"));
    }
    v
}

fn slot_matches_key(slot: &SlotView, key: &str) -> bool {
    if slot.name == key || alt_names(key).iter().any(|a| slot.name == *a) {
        return true;
    }
    if let Some(alias) = &slot.definition().alias {
        if alias == key || alt_names(key).iter().any(|a| alias == a) {
            return true;
        }
    }
    false
}

pub enum LinkMLValue<'a> {
    Scalar {
        value: JsonValue,
        slot: SlotView<'a>,
        class: Option<ClassView<'a>>,
        sv: &'a SchemaView,
    },
    List {
        values: Vec<LinkMLValue<'a>>,
        slot: SlotView<'a>,
        class: Option<ClassView<'a>>,
        sv: &'a SchemaView,
    },
    Map {
        values: HashMap<String, LinkMLValue<'a>>,
        class: ClassView<'a>,
        sv: &'a SchemaView,
    },
}

impl<'a> LinkMLValue<'a> {
    fn find_scalar_slot_for_inlined_map(
        class: &ClassView<'a>,
        key_slot_name: &str,
    ) -> Option<SlotView<'a>> {
        for s in class.slots() {
            if s.name == key_slot_name {
                continue;
            }
            let def = s.definition();
            if def.multivalued.unwrap_or(false) {
                continue;
            }
            if !s.is_range_scalar() {
                continue;
            }
            return Some(s.clone());
        }
        None
    }
    fn select_class(
        map: &serde_json::Map<String, JsonValue>,
        base: &ClassView<'a>,
        sv: &'a SchemaView,
        conv: &Converter,
    ) -> ClassView<'a> {
        let descendants = match base.get_descendants(conv, true) {
            Ok(d) => d,
            Err(_) => Vec::new(),
        };
        let mut cand_refs: Vec<&ClassView<'a>> = vec![base];
        for d in &descendants {
            cand_refs.push(d);
        }

        let mut preferred: Option<&ClassView<'a>> = None;
        if let Some(ts) = base
            .slots()
            .iter()
            .find(|s| s.definition().designates_type.unwrap_or(false))
        {
            if let Some(JsonValue::String(tv)) = map.get(&ts.name) {
                if let Some(def) = ts
                    .definitions
                    .iter()
                    .rev()
                    .find(|d| d.designates_type.unwrap_or(false))
                {
                    for c in &cand_refs {
                        if let Ok(vals) = c.get_accepted_type_designator_values(def, conv) {
                            if vals.iter().any(|v| v.to_string() == *tv) {
                                preferred = Some(*c);
                                break;
                            }
                        }
                    }
                }
            }
        }
        if let Some(p) = preferred {
            return p.clone();
        }

        for c in &cand_refs {
            if let Ok(tmp) = LinkMLValue::from_json_internal(
                JsonValue::Object(map.clone()),
                Some((*c).clone()),
                None,
                sv,
                conv,
                false,
                false,
                Vec::new(),
            ) {
                if validate(&tmp).is_ok() {
                    return (*c).clone();
                }
            }
        }

        base.clone()
    }

    fn parse_list_slot(
        value: JsonValue,
        class: Option<ClassView<'a>>,
        sl: &SlotView<'a>,
        sv: &'a SchemaView,
        conv: &Converter,
        inside_list: bool,
        path: Vec<String>,
    ) -> LResult<Self> {
        match (inside_list, value) {
            (false, JsonValue::Array(arr)) => {
                let mut values = Vec::new();
                let class_range = sl.get_range_class();
                for (i, v) in arr.into_iter().enumerate() {
                    let mut p = path.clone();
                    p.push(format!("{}[{}]", sl.name, i));
                    values.push(Self::from_json_internal(
                        v,
                        class_range.clone(),
                        Some(sl.clone()),
                        sv,
                        conv,
                        true,
                        true,
                        p,
                    )?);
                }
                Ok(LinkMLValue::List {
                    values,
                    slot: sl.clone(),
                    class: class.clone(),
                    sv,
                })
            }
            (false, other) => Err(LinkMLError(format!(
                "expected list for slot `{}`, found {:?} at {}",
                sl.name,
                other,
                path_to_string(&path)
            ))),
            (true, other) => Ok(LinkMLValue::Scalar {
                value: other,
                slot: sl.clone(),
                class: class.clone(),
                sv,
            }),
        }
    }

    fn parse_mapping_slot(
        value: JsonValue,
        class: Option<ClassView<'a>>,
        sl: &SlotView<'a>,
        sv: &'a SchemaView,
        conv: &Converter,
        path: Vec<String>,
    ) -> LResult<Self> {
        match value {
            JsonValue::Object(map) => {
                let range_cv = sl
                    .definition()
                    .range
                    .as_ref()
                    .and_then(|r| sv.get_class(&Identifier::new(r), conv).ok().flatten())
                    .ok_or_else(|| {
                        LinkMLError(format!(
                            "mapping slot must have class range at {}",
                            path_to_string(&path)
                        ))
                    })?;
                let key_slot_name = range_cv
                    .key_or_identifier_slot()
                    .ok_or_else(|| {
                        LinkMLError(format!(
                            "mapping slot must have key or identifier at {}",
                            path_to_string(&path)
                        ))
                    })?
                    .name
                    .clone();
                let key_slot = sv
                    .get_slot(&Identifier::new(&key_slot_name), conv)
                    .ok()
                    .flatten()
                    .ok_or_else(|| LinkMLError(format!(
                        "key slot not found at {}",
                        path_to_string(&path)
                    )))?
                    .clone();
                let mut values = Vec::new();
                for (k, v) in map.into_iter() {
                    let mut m = match v {
                        JsonValue::Object(m) => m,
                        other => {
                            let chosen = sv
                                .get_class(&Identifier::new(range_cv.name()), conv)
                                .ok()
                                .flatten()
                                .unwrap_or_else(|| range_cv.clone());
                            let scalar_slot = Self::find_scalar_slot_for_inlined_map(
                                &chosen,
                                &key_slot.name,
                            )
                            .ok_or_else(|| {
                                LinkMLError(format!(
                                    "no scalar slot available for inlined mapping at {}",
                                    path_to_string(&path)
                                ))
                            })?;
                            let mut tmp = serde_json::Map::new();
                            tmp.insert(scalar_slot.name.clone(), other);
                            tmp
                        }
                    };
                    m.insert(key_slot.name.clone(), JsonValue::String(k.clone()));
                    let chosen = sv
                        .get_class(&Identifier::new(range_cv.name()), conv)
                        .ok()
                        .flatten()
                        .unwrap_or_else(|| range_cv.clone());
                    let mut child_values = HashMap::new();
                    for (ck, cv) in m.into_iter() {
                        let slot_tmp = chosen
                            .slots()
                            .iter()
                        .find(|s| slot_matches_key(s, &ck))
                            .cloned();
                        let mut p = path.clone();
                        p.push(format!("{}:{}", k, ck));
                        let key_name = slot_tmp
                            .as_ref()
                            .map(|s| s.name.clone())
                            .unwrap_or_else(|| ck.clone());
                        child_values.insert(
<<<<<<< HEAD
                            key_name,
                            Self::from_json_internal(cv, None, slot_tmp, sv, conv, true, false, p)?,
=======
                            ck,
                            Self::from_json_internal(
                                cv,
                                Some(chosen.clone()),
                                slot_tmp,
                                sv,
                                conv,
                                true,
                                false,
                                p,
                            )?,
>>>>>>> 102e66bc
                        );
                    }
                    values.push(LinkMLValue::Map {
                        values: child_values,
                        class: chosen.clone(),
                        sv,
                    });
                }
                Ok(LinkMLValue::List {
                    values,
                    slot: sl.clone(),
                    class: class.clone(),
                    sv,
                })
            }
            other => Err(LinkMLError(format!(
                "expected mapping for slot `{}`, found {:?} at {}",
                sl.name,
                other,
                path_to_string(&path)
            ))),
        }
    }

    fn parse_array_value(
        arr: Vec<JsonValue>,
        class: Option<ClassView<'a>>,
        slot: Option<SlotView<'a>>,
        sv: &'a SchemaView,
        conv: &Converter,
        path: Vec<String>,
    ) -> LResult<Self> {
        let sl = slot.ok_or_else(|| LinkMLError(format!(
            "list requires slot at {}",
            path_to_string(&path)
        )))?;
        let mut values = Vec::new();
        for (i, v) in arr.into_iter().enumerate() {
            let mut p = path.clone();
            p.push(format!("[{}]", i));
            values.push(Self::from_json_internal(v, None, None, sv, conv, true, false, p)?);
        }
        Ok(LinkMLValue::List {
            values,
            slot: sl,
            class: class.clone(),
            sv,
        })
    }

    fn parse_object_value(
        map: serde_json::Map<String, JsonValue>,
        class: Option<ClassView<'a>>,
        slot: Option<SlotView<'a>>,
        sv: &'a SchemaView,
        conv: &Converter,
        polymorphic: bool,
        path: Vec<String>,
    ) -> LResult<Self> {
        if !polymorphic && slot.is_none() {
            if let Some(cls) = &class {
                let mut values = HashMap::new();
                for (k, v) in map.clone().into_iter() {
                    let slot_ref = cls
                        .slots()
                        .iter()
                        .find(|s| slot_matches_key(s, &k))
                        .cloned();
                    let mut p = path.clone();
                    p.push(k.clone());
                    let key_name = slot_ref
                        .as_ref()
                        .map(|s| s.name.clone())
                        .unwrap_or_else(|| k.clone());
                    values.insert(
<<<<<<< HEAD
                        key_name,
                        Self::from_json_internal(v, None, slot_ref, sv, conv, true, false, p)?,
=======
                        k,
                        Self::from_json_internal(
                            v,
                            Some(cls.clone()),
                            slot_ref,
                            sv,
                            conv,
                            true,
                            false,
                            p,
                        )?,
>>>>>>> 102e66bc
                    );
                }
                return Ok(LinkMLValue::Map {
                    values,
                    class: cls.clone(),
                    sv,
                });
            }
        }

        let base_class: Option<ClassView<'a>> = match class {
            Some(c) => Some(c.clone()),
            None => slot.as_ref().and_then(|s| {
                s.definitions
                    .iter()
                    .rev()
                    .find_map(|d| d.range.as_deref())
                    .and_then(|r| sv.get_class(&Identifier::new(r), conv).ok().flatten())
            }),
        };

        let chosen: Option<ClassView<'a>> = base_class
            .as_ref()
            .map(|b| Self::select_class(&map, b, sv, conv));

        let mut values = HashMap::new();
        for (k, v) in map.into_iter() {
            let slot_tmp: Option<SlotView<'a>> = chosen
                .as_ref()
                .and_then(|cv| {
                    cv.slots()
                        .iter()
                        .find(|s| slot_matches_key(s, &k))
                })
                .cloned();
            let mut p = path.clone();
            p.push(k.clone());
            let key_name = slot_tmp
                .as_ref()
                .map(|s| s.name.clone())
                .unwrap_or_else(|| k.clone());
            values.insert(
<<<<<<< HEAD
                key_name,
                Self::from_json_internal(v, None, slot_tmp, sv, conv, true, false, p)?,
=======
                k,
                Self::from_json_internal(
                    v,
                    chosen.clone(),
                    slot_tmp,
                    sv,
                    conv,
                    true,
                    false,
                    p,
                )?,
>>>>>>> 102e66bc
            );
        }
        Ok(LinkMLValue::Map {
            values,
            class: chosen.ok_or_else(|| LinkMLError("class not determined".to_string()))?,
            sv,
        })
    }

    fn parse_scalar_value(
        value: JsonValue,
        class: &ClassView<'a>,
        slot: Option<SlotView<'a>>,
        sv: &'a SchemaView,
        path: Vec<String>,
    ) -> LResult<Self> {
        let sl = slot.ok_or_else(|| LinkMLError(format!(
            "scalar requires slot for class {} at {}",
            class.name(),
            path_to_string(&path)
        )))?;
        Ok(LinkMLValue::Scalar {
            value,
            slot: sl,
            class: Some(class.clone()),
            sv,
        })
    }
    fn from_json_internal(
        value: JsonValue,
        class: Option<ClassView<'a>>,
        slot: Option<SlotView<'a>>,
        sv: &'a SchemaView,
        conv: &Converter,
        polymorphic: bool,
        inside_list: bool,
        path: Vec<String>,
    ) -> LResult<Self> {
        if let Some(ref sl) = slot {
            let container_mode = sl.determine_slot_container_mode();
            match container_mode {
                SlotContainerMode::List => {
                    return Self::parse_list_slot(value, class.clone(), sl, sv, conv, inside_list, path);
                }
                SlotContainerMode::Mapping => {
                    return Self::parse_mapping_slot(value, class.clone(), sl, sv, conv, path);
                }
                SlotContainerMode::SingleValue => {}
            }
        }

        match value {
            JsonValue::Array(arr) => Self::parse_array_value(arr, class, slot, sv, conv, path),
            JsonValue::Object(map) => {
                let cls_arg = if slot.is_some() { None } else { class.clone() };
                Self::parse_object_value(map, cls_arg, slot, sv, conv, polymorphic, path)
            }
            other => {
                let cls = class.as_ref().ok_or_else(|| {
                    LinkMLError(format!(
                        "class not determined for scalar at {}",
                        path_to_string(&path)
                    ))
                })?;
                Self::parse_scalar_value(other, cls, slot, sv, path)
            }
        }
    }

    fn from_json(
        value: JsonValue,
        class: Option<ClassView<'a>>,
        slot: Option<SlotView<'a>>,
        sv: &'a SchemaView,
        conv: &Converter,
        polymorphic: bool,
        inside_list: bool,
    ) -> LResult<Self> {
        Self::from_json_internal(
            value,
            class,
            slot,
            sv,
            conv,
            polymorphic,
            inside_list,
            Vec::new(),
        )
    }
}

pub fn load_yaml_file<'a>(
    path: &Path,
    sv: &'a SchemaView,
    class: Option<&'a ClassView<'a>>,
    conv: &Converter,
) -> std::result::Result<LinkMLValue<'a>, Box<dyn std::error::Error>> {
    let text = fs::read_to_string(path)?;
    load_yaml_str(&text, sv, class, conv)
}

pub fn load_yaml_str<'a>(
    data: &str,
    sv: &'a SchemaView,
    class: Option<&'a ClassView<'a>>,
    conv: &Converter,
) -> std::result::Result<LinkMLValue<'a>, Box<dyn std::error::Error>> {
    let value: serde_yaml::Value = serde_yaml::from_str(data)?;
    let json = serde_json::to_value(value)?;
    LinkMLValue::from_json(json, class.cloned(), None, sv, conv, true, false)
        .map_err(|e| Box::new(e) as Box<dyn std::error::Error>)
}

pub fn load_json_file<'a>(
    path: &Path,
    sv: &'a SchemaView,
    class: Option<&'a ClassView<'a>>,
    conv: &Converter,
) -> std::result::Result<LinkMLValue<'a>, Box<dyn std::error::Error>> {
    let text = fs::read_to_string(path)?;
    load_json_str(&text, sv, class, conv)
}

pub fn load_json_str<'a>(
    data: &str,
    sv: &'a SchemaView,
    class: Option<&'a ClassView<'a>>,
    conv: &Converter,
) -> std::result::Result<LinkMLValue<'a>, Box<dyn std::error::Error>> {
    let value: JsonValue = serde_json::from_str(data)?;
    LinkMLValue::from_json(value, class.cloned(), None, sv, conv, true, false)
        .map_err(|e| Box::new(e) as Box<dyn std::error::Error>)
}

fn validate_inner<'a>(value: &LinkMLValue<'a>) -> std::result::Result<(), String> {
    match value {
        LinkMLValue::Scalar { .. } => Ok(()),
        LinkMLValue::List { values, .. } => {
            for v in values {
                validate_inner(v)?;
            }
            Ok(())
        }
        LinkMLValue::Map { values, class, .. } => {
            for (k, v) in values {
                if class.slots().iter().all(|s| s.name != *k) {
                    return Err(format!("unknown slot `{}` for class `{}`", k, class.name()));
                }
                validate_inner(v)?;
            }
            Ok(())
        }
    }
}

pub fn validate<'a>(value: &LinkMLValue<'a>) -> std::result::Result<(), String> {
    validate_inner(value)
}

fn validate_collect<'a>(value: &LinkMLValue<'a>, errors: &mut Vec<String>) {
    match value {
        LinkMLValue::Scalar { .. } => {}
        LinkMLValue::List { values, .. } => {
            for v in values {
                validate_collect(v, errors);
            }
        }
        LinkMLValue::Map { values, class, .. } => {
            for (k, v) in values {
                if class.slots().iter().all(|s| s.name != *k) {
                    errors.push(format!("unknown slot `{}` for class `{}`", k, class.name()));
                }
                validate_collect(v, errors);
            }
        }
    }
}

pub fn validate_errors<'a>(value: &LinkMLValue<'a>) -> Vec<String> {
    let mut errs = Vec::new();
    validate_collect(value, &mut errs);
    errs
}<|MERGE_RESOLUTION|>--- conflicted
+++ resolved
@@ -294,11 +294,7 @@
                             .map(|s| s.name.clone())
                             .unwrap_or_else(|| ck.clone());
                         child_values.insert(
-<<<<<<< HEAD
                             key_name,
-                            Self::from_json_internal(cv, None, slot_tmp, sv, conv, true, false, p)?,
-=======
-                            ck,
                             Self::from_json_internal(
                                 cv,
                                 Some(chosen.clone()),
@@ -309,7 +305,6 @@
                                 false,
                                 p,
                             )?,
->>>>>>> 102e66bc
                         );
                     }
                     values.push(LinkMLValue::Map {
@@ -385,11 +380,7 @@
                         .map(|s| s.name.clone())
                         .unwrap_or_else(|| k.clone());
                     values.insert(
-<<<<<<< HEAD
                         key_name,
-                        Self::from_json_internal(v, None, slot_ref, sv, conv, true, false, p)?,
-=======
-                        k,
                         Self::from_json_internal(
                             v,
                             Some(cls.clone()),
@@ -400,7 +391,6 @@
                             false,
                             p,
                         )?,
->>>>>>> 102e66bc
                     );
                 }
                 return Ok(LinkMLValue::Map {
@@ -443,11 +433,7 @@
                 .map(|s| s.name.clone())
                 .unwrap_or_else(|| k.clone());
             values.insert(
-<<<<<<< HEAD
                 key_name,
-                Self::from_json_internal(v, None, slot_tmp, sv, conv, true, false, p)?,
-=======
-                k,
                 Self::from_json_internal(
                     v,
                     chosen.clone(),
@@ -458,7 +444,6 @@
                     false,
                     p,
                 )?,
->>>>>>> 102e66bc
             );
         }
         Ok(LinkMLValue::Map {
