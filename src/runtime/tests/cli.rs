--- conflicted
+++ resolved
@@ -44,12 +44,5 @@
     let mut cmd = Command::cargo_bin("linkml-convert").unwrap();
     cmd.arg(&schema).arg(&schema);
     cmd.assert()
-<<<<<<< HEAD
-        .failure()
-        .stderr(predicates::str::contains(
-            "slots.maximum_number_dimensions:any_of.[0].range",
-        ));
-=======
         .success();
->>>>>>> 102e66bc
 }